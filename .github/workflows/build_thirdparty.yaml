--- conflicted
+++ resolved
@@ -192,13 +192,9 @@
           # x64 アーキテクチャ向けのビルド設定
           - arch: amd64
             runner: ubuntu-22.04
-<<<<<<< HEAD
             # x86_64_v2 にすると2008年以降の CPU に搭載されている SSE 命令が使える
             # ref: https://gregoryszorc.com/docs/python-build-standalone/main/running.html
             python_arch_name: x86_64_v2
-=======
-            python_arch_name: x86_64
->>>>>>> 93450c71
             artifact_suffix: ''
           # arm64 アーキテクチャ向けのビルド設定
           - arch: arm64
@@ -417,13 +413,8 @@
           ## ref: https://askubuntu.com/questions/1260559/how-to-install-deb-packages-in-a-custom-folder-different-from-root-using-dp
           mkdir thirdparty/Library/
           docker run --rm -i -v $(pwd):/work -w /work ubuntu:20.04-custom bash -c 'apt-get update && apt-get download libasound2 libass9 libbluray2 libexpat1 libfontconfig1 libfreetype6 libfribidi0 libglib2.0-0 libgomp1 libgraphite2-3 libharfbuzz0b libicu66 liblzma5 libmp3lame0 libogg0 libopus0 libpcre3 libpng16-16 libsoxr0 libspeex1 libssl1.1 libtwolame0 libuuid1 libvorbis0a libvorbisenc2 libvpx6 libxml2 zlib1g'
-<<<<<<< HEAD
           curl -LO https://github.com/tsukumijima/mpp/releases/download/v1.5.0-1-a94f677/librockchip-mpp1_1.5.0-1_arm64.deb
           curl -LO https://github.com/tsukumijima/librga-rockchip/releases/download/v2.2.0-1-5cb2d9d/librga2_2.2.0-1_arm64.deb
-=======
-          curl -LO https://github.com/tsukumijima/mpp/releases/download/v1.5.0-1-866a9d8/librockchip-mpp1_1.5.0-1_arm64.deb
-          curl -LO https://github.com/tsukumijima/librga-rockchip/releases/download/v2.2.0-1-46d74b2/librga2_2.2.0-1_arm64.deb
->>>>>>> 93450c71
           ls -1 | grep [.]deb >> all_debs.txt && cat all_debs.txt | while read fn; do dpkg-deb -x $fn `pwd`/thirdparty/Library; done && rm all_debs.txt
           cp -ar thirdparty/Library/lib/aarch64-linux-gnu/* thirdparty/Library/
           rm -rf thirdparty/Library/lib/
@@ -455,11 +446,8 @@
         run: |
 
           # Python 本体のダウンロード
-<<<<<<< HEAD
           curl -L -o python.tar.gz https://github.com/indygreg/python-build-standalone/releases/download/${{ env.PYTHON_TAG }}/cpython-${{ env.PYTHON_VERSION }}+${{ env.PYTHON_TAG }}-${{ matrix.python_arch_name }}-unknown-linux-gnu-install_only_stripped.tar.gz
-=======
-          curl -L -o python.tar.gz https://github.com/indygreg/python-build-standalone/releases/download/${{ env.PYTHON_TAG }}/cpython-${{ env.PYTHON_VERSION }}+${{ env.PYTHON_TAG }}-${{ matrix.python_arch_name }}-unknown-linux-gnu-install_only.tar.gz
->>>>>>> 93450c71
+
           tar xvf python.tar.gz
           mv python/ thirdparty/Python/
 
