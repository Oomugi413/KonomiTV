--- conflicted
+++ resolved
@@ -374,13 +374,8 @@
                     program.video_codec = None
                     program.video_resolution = None
                     if 'video' in program_info:
-<<<<<<< HEAD
-                        program.video_type = ariblib.constants.COMPONENT_TYPE \
-                            [program_info['video']['streamContent']].get(program_info['video']['componentType'], 'Unknown')
-=======
                         #program.video_type = ariblib.constants.COMPONENT_TYPE \
-                            #[program_info['video']['streamContent']][program_info['video']['componentType']]
->>>>>>> a645a11e
+                            #[program_info['video']['streamContent']].get(program_info['video']['componentType'], 'Unknown')
                         program.video_codec = program_info['video']['type']
                         program.video_resolution = program_info['video']['resolution']
 
@@ -408,11 +403,7 @@
 
                         ## 副音声（存在する場合）
                         if len(program_info['audios']) == 2:
-<<<<<<< HEAD
-                            program.secondary_audio_type = ariblib.constants.COMPONENT_TYPE[0x02].get(program_info['audios'][1]['componentType'], 'Unknown')
-=======
-                            #program.secondary_audio_type = ariblib.constants.COMPONENT_TYPE[0x02][program_info['audios'][1]['componentType']]
->>>>>>> a645a11e
+                            #program.secondary_audio_type = ariblib.constants.COMPONENT_TYPE[0x02].get(program_info['audios'][1]['componentType'], 'Unknown')
                             program.secondary_audio_language = TSInformation.getISO639LanguageCodeName(program_info['audios'][1]['langs'][0])
                             program.secondary_audio_sampling_rate = str(int(program_info['audios'][1]['samplingRate'] / 1000)) + 'kHz'  # kHz に変換
                             ## デュアルモノのみ
