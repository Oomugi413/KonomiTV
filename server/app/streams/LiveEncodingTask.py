--- conflicted
+++ resolved
@@ -333,19 +333,14 @@
         # 入力
         ## --input-probesize, --input-analyze をつけることで、ストリームの分析時間を短縮できる
         ## 両方つけるのが重要で、--input-analyze だけだとエンコーダーがフリーズすることがある
-<<<<<<< HEAD
-        options.append(f'--input-format mpegts --input-probesize {input_probesize}K --input-analyze {input_analyze}')
         ## BS4K 以外では 29.97fps (59.94i) を指定する
-        if channel_type != 'BS4K':
+        if channel_type == 'BS4K':
+            options.append(f'--input-format mmttlv --input-probesize {input_probesize}K --input-analyze {input_analyze}')
+        elif channel_type != 'BS4K':
+            options.append(f'--input-format mpegts --input-probesize {input_probesize}K --input-analyze {input_analyze}')
             options.append('--fps 30000/1001')
         ## 入力を指定する
         options.append('--input -')
-=======
-        if channel_type == 'BS4K':
-            options.append(f'--input-format mmttlv --input-probesize {input_probesize}K --input-analyze {input_analyze} --input -')
-        else:
-            options.append(f'--input-format mpegts --fps 30000/1001 --input-probesize {input_probesize}K --input-analyze {input_analyze} --input -')
->>>>>>> f7ba5a2b
         ## VCEEncC の HW デコーダーはエラー耐性が低く TS を扱う用途では不安定なので、SW デコーダーを利用する
         if encoder_type == 'VCEEncC':
             options.append('--avsw')
