
# Type Hints を指定できるように
# ref: https://stackoverflow.com/a/33533514/17124142
from __future__ import annotations

import anyio
import aiofiles
import aiohttp
import asyncio
import httpx
import gc
import os
import re
import sys
import time
from aiofiles.threadpool.text import AsyncTextIOWrapper
from biim.mpeg2ts import ts
from typing import AsyncIterator, cast, ClassVar, Literal, TYPE_CHECKING

from app import logging
from app.config import Config
from app.constants import API_REQUEST_HEADERS, HTTPX_CLIENT, LIBRARY_PATH, LOGS_DIR, QUALITY, QUALITY_TYPES
from app.models.Channel import Channel
from app.streams.LivePSIDataArchiver import LivePSIDataArchiver
from app.utils import GetMirakurunAPIEndpointURL
from app.utils.edcb.EDCBTuner import EDCBTuner
from app.utils.edcb.PipeStreamReader import PipeStreamReader

if TYPE_CHECKING:
    from app.streams.LiveStream import LiveStream


class LiveEncodingTask:

    # H.264 再生時のエンコード後のストリームの GOP 長 (秒)
    GOP_LENGTH_SECONDS_H264: ClassVar[float] = float(0.5)

    # H.265 再生時のエンコード後のストリームの GOP 長 (秒)
    GOP_LENGTH_SECONDS_H265: ClassVar[float] = float(2)

    # エンコードタスクの最大リトライ回数
    ## この数を超えた場合はエンコードタスクを再起動しない（無限ループを避ける）
    MAX_RETRY_COUNT: ClassVar[int] = 10  # 10回まで

    # チューナーから放送波 TS を読み取る際のタイムアウト (秒)
    TUNER_TS_READ_TIMEOUT: ClassVar[int] = 30

    # エンコーダーの出力を読み取る際のタイムアウト (Standby 時) (秒)
    ENCODER_TS_READ_TIMEOUT_STANDBY: ClassVar[int] = 30

    # エンコーダーの出力を読み取る際のタイムアウト (ONAir 時) (秒)
    # VCEEncC 利用時のみ起動時に OpenCL シェーダーがコンパイルされる関係で起動が遅いため、10 秒に設定
    ENCODER_TS_READ_TIMEOUT_ONAIR: ClassVar[int] = 5
    ENCODER_TS_READ_TIMEOUT_ONAIR_VCEENCC: ClassVar[int] = 10


    def __init__(self, live_stream: LiveStream) -> None:
        """
        LiveStream のインスタンスに基づくライブエンコードタスクを初期化する
        このエンコードタスクが LiveStream を実質的に制御する形になる

        Args:
            live_stream (LiveStream): LiveStream のインスタンス
        """

        # ライブストリームのインスタンスをセット
        self.live_stream = live_stream

        # エンコードタスクのリトライ回数のカウント
        self._retry_count = 0


    def isFullHDChannel(self, network_id: int, service_id: int) -> bool:
        """
        ネットワーク ID とサービス ID から、そのチャンネルでフル HD 放送が行われているかを返す
        放送波の PSI/SI から映像の横解像度を取得する手段がないので、現状 ID 決め打ちになっている
        ref: https://twitter.com/highwaymovies/status/1201282179390562305
        ref: https://twitter.com/fkcb222/status/1630877111677485056
        ref: https://scrapbox.io/ci7lus/%E5%9C%B0%E4%B8%8A%E6%B3%A2%E3%81%AA%E3%81%AE%E3%81%ABFHD%E3%81%AE%E6%94%BE%E9%80%81%E5%B1%80%E6%83%85%E5%A0%B1

        Args:
            network_id (int): ネットワーク ID
            service_id (int): サービス ID

        Returns:
            bool: フル HD 放送が行われているチャンネルかどうか
        """

        # 地デジでフル HD 放送を行っているチャンネルのネットワーク ID と一致する
        ## テレビ宮崎, あいテレビ, びわ湖放送, KNB北日本放送, とちぎテレビ, ABS秋田放送
        if network_id in [31811, 31940, 32038, 32162, 32311, 32466]:
            return True

        # BS でフル HD 放送を行っているチャンネルのサービス ID と一致する
        ## NHK BSプレミアム・WOWOWプライム・WOWOWライブ・WOWOWシネマ・BS11
        if network_id == 0x0004 and service_id in [103, 191, 192, 193, 211]:
            return True

        # BS4K・CS4K (放送終了) は 4K 放送なのでフル HD 扱いとする
        # 現在の KonomiTV は 1920×1080 以上の解像度へのエンコードをサポートしていない
        if network_id == 0x000B or network_id == 0x000C:
            return True

        #BS4K,CS4K
        if (network_id == 11) or (network_id == 12):
            return True

        return False

    def is4KChannel(self, network_id: int, service_id: int) -> bool:
        """
        ネットワーク ID とサービス ID から、そのチャンネルでフル HD 放送が行われているかを返す
        放送波の PSI/SI から映像の横解像度を取得する手段がないので、現状 ID 決め打ちになっている
        ref: https://twitter.com/highwaymovies/status/1201282179390562305
        ref: https://twitter.com/fkcb222/status/1630877111677485056
        ref: https://scrapbox.io/ci7lus/%E5%9C%B0%E4%B8%8A%E6%B3%A2%E3%81%AA%E3%81%AE%E3%81%ABFHD%E3%81%AE%E6%94%BE%E9%80%81%E5%B1%80%E6%83%85%E5%A0%B1

        Args:
            network_id (int): ネットワーク ID
            service_id (int): サービス ID

        Returns:
            bool: フル HD 放送が行われているチャンネルかどうか
        """

        #BS4K,CS4K
        if (network_id == 11) or (network_id == 12):
            return True

        return False

    def buildFFmpegOptions(self,
        quality: QUALITY_TYPES,
<<<<<<< HEAD
        channel_type: Literal['GR', 'BS', 'CS', 'CATV', 'SKY', 'BS4K'],
        is_fullhd_channel: bool,
=======
        is_4K_channel: bool = False,
        is_fullhd_channel: bool = False,
        is_sphd_channel: bool = False,
>>>>>>> a645a11e
    ) -> list[str]:
        """
        FFmpeg に渡すオプションを組み立てる

        Args:
            quality (QUALITY_TYPES): 映像の品質
            channel_type (Literal['GR', 'BS', 'CS', 'CATV', 'SKY', 'BS4K']): チャンネルの種類
            is_fullhd_channel (bool): フル HD 放送が実施されているチャンネルかどうか

        Returns:
            list[str]: FFmpeg に渡すオプションが連なる配列
        """

        # オプションの入る配列
        options: list[str] = []

        # 入力ストリームの解析時間
        analyzeduration = round(500000 + (self._retry_count * 200000))  # リトライ回数に応じて少し増やす
        if channel_type == 'SKY':
            # スカパー！プレミアムサービスのチャンネルは入力ストリームの解析時間を長めにする (その方がうまくいく)
            ## ほかと違い H.264 コーデックが採用されていることが影響しているのかも
            analyzeduration += 200000

        # 入力
        ## -analyzeduration をつけることで、ストリームの分析時間を短縮できる
        if is_4K_channel is True:
            options.append(f'-f mmttlv -analyzeduration {analyzeduration} -hwaccel qsv -hwaccel_output_format qsv -init_hw_device vulkan=vk:0 -filter_hw_device vk -i pipe:0')
        else:
            options.append(f'-f mpegts -analyzeduration {analyzeduration} -hwaccel qsv -hwaccel_output_format qsv -init_hw_device vulkan=vk:0 -filter_hw_device vk -i pipe:0')

        # ストリームのマッピング
        ## 音声切り替えのため、主音声・副音声両方をエンコード後の TS に含む
        options.append('-map 0:v:0 -map 0:a:0 -map 0:a:1? -map 0:d? -ignore_unknown')

        # フラグ
        ## 主に FFmpeg の起動を高速化するための設定
        ## max_interleave_delta: mux 時に影響するオプションで、増やしすぎると CM で詰まりがちになる
        ## リトライなしの場合は 500K (0.5秒) に設定し、リトライ回数に応じて 100K (0.1秒) ずつ増やす
        max_interleave_delta = round(500 + (self._retry_count * 100))
        options.append(f'-fflags nobuffer -flags low_delay -max_delay 250000 -max_interleave_delta {max_interleave_delta}K -threads auto')

        # 映像
        ## コーデック
        if QUALITY[quality].is_hevc is True:
            options.append('-vcodec hevc_qsv')  # H.265/HEVC (通信節約モード)
        else:
            options.append('-vcodec h264_qsv')  # H.264

        ## ビットレートと品質
        options.append(f'-flags +cgop -vb {QUALITY[quality].video_bitrate} -maxrate {QUALITY[quality].video_bitrate_max}')
        options.append('-preset medium -aspect 16:9')
        if QUALITY[quality].is_hevc is True:
            options.append('-profile:v main')
        else:
            options.append('-profile:v main')

        ## フル HD 放送が行われているチャンネルかつ、指定された品質の解像度が 1440×1080 (1080p) の場合のみ、
        ## 特別に縦解像度を 1920 に変更してフル HD (1920×1080) でエンコードする
        video_width = QUALITY[quality].width
        video_height = QUALITY[quality].height
        if video_width == 1440 and video_height == 1080 and is_fullhd_channel is True:
            video_width = 1920

        ## 最大 GOP 長 (秒)
        ## 30fps なら ×30 、 60fps なら ×60 された値が --gop-len で使われる
        gop_length_second = self.GOP_LENGTH_SECONDS_H264
        if QUALITY[quality].is_hevc is True:
            ## H.265/HEVC では高圧縮化のため、最大 GOP 長を長くする
            gop_length_second = self.GOP_LENGTH_SECONDS_H265

<<<<<<< HEAD
        ## BS4K は 60p (プログレッシブ) で放送されているので、インターレース解除を行わず 60fps でエンコードする
        if channel_type == "BS4K":
            options.append(f'-vf scale={video_width}:{video_height}')
            options.append(f'-r 60000/1001 -g {int(gop_length_second * 60)}')
        else:
            ## インターレース解除 (60i → 60p (フレームレート: 60fps))
            if QUALITY[quality].is_60fps is True:
                options.append(f'-vf yadif=mode=1:parity=-1:deint=1,scale={video_width}:{video_height}')
                options.append(f'-r 60000/1001 -g {int(gop_length_second * 60)}')
            ## インターレース解除 (60i → 30p (フレームレート: 30fps))
            else:
                options.append(f'-vf yadif=mode=0:parity=-1:deint=1,scale={video_width}:{video_height}')
                options.append(f'-r 30000/1001 -g {int(gop_length_second * 30)}')
=======
        ## インターレース解除 (60i → 60p (フレームレート: 60fps))
        if QUALITY[quality].is_60fps is True:
            options.append(f'-vf vpp_qsv=deinterlace=2:w={video_width}:h={video_height}:framerate=60000/1001:format=nv12')
            #options.append(f'-r 60000/1001 -g {int(gop_length_second * 60)}')
        ## インターレース解除 (60i → 30p (フレームレート: 30fps))
        else:
            options.append(f'-vf vpp_qsv=deinterlace=2:w={video_width}:h={video_height}:framerate=30000/1001:format=nv12')
            #options.append(f'-r 30000/1001 -g {int(gop_length_second * 30)}')
>>>>>>> a645a11e

        # 音声
        ## 音声が 5.1ch かどうかに関わらず、ステレオにダウンミックスする
        options.append(f'-acodec aac -aac_coder twoloop -ac 2 -ab {QUALITY[quality].audio_bitrate} -ar 48000 -af volume=2.0')

        # 出力
        options.append('-y -f mpegts')  # MPEG-TS 出力ということを明示
        options.append('pipe:1')  # 標準入力へ出力

        # オプションをスペースで区切って配列にする
        result: list[str] = []
        for option in options:
            result += option.split(' ')

        return result


    def buildFFmpegOptionsForRadio(self) -> list[str]:
        """
        FFmpeg に渡すオプションを組み立てる（ラジオチャンネル向け）
        音声の品質は変えたところでほとんど差がないため、1つだけに固定されている
        品質が固定ならコードにする必要は基本ないんだけど、可読性を高めるために敢えてこうしてある

        Returns:
            list[str]: FFmpeg に渡すオプションが連なる配列
        """

        # オプションの入る配列
        options: list[str] = []

        # 入力
        ## -analyzeduration をつけることで、ストリームの分析時間を短縮できる
        analyzeduration = round(500000 + (self._retry_count * 200000))  # リトライ回数に応じて少し増やす
        options.append(f'-f mpegts -analyzeduration {analyzeduration} -i pipe:0')

        # ストリームのマッピング
        # 音声切り替えのため、主音声・副音声両方をエンコード後の TS に含む
        options.append('-map 0:a:0 -map 0:a:1 -map 0:d? -ignore_unknown')

        # フラグ
        ## 主に FFmpeg の起動を高速化するための設定
        ## max_interleave_delta: mux 時に影響するオプションで、増やしすぎると CM で詰まりがちになる
        ## リトライなしの場合は 500K (0.5秒) に設定し、リトライ回数に応じて 100K (0.1秒) ずつ増やす
        max_interleave_delta = round(500 + (self._retry_count * 100))
        options.append(f'-fflags nobuffer -flags low_delay -max_delay 250000 -max_interleave_delta {max_interleave_delta}K -threads auto')

        # 音声
        ## 音声が 5.1ch かどうかに関わらず、ステレオにダウンミックスする
        options.append('-acodec aac -aac_coder twoloop -ac 2 -ab 192K -ar 48000 -af volume=2.0')

        # 出力
        options.append('-y -f mpegts')  # MPEG-TS 出力ということを明示
        options.append('pipe:1')  # 標準入力へ出力

        # オプションをスペースで区切って配列にする
        result: list[str] = []
        for option in options:
            result += option.split(' ')

        return result


    def buildHWEncCOptions(self,
        quality: QUALITY_TYPES,
        encoder_type: Literal['QSVEncC', 'NVEncC', 'VCEEncC', 'rkmppenc'],
<<<<<<< HEAD
        channel_type: Literal['GR', 'BS', 'CS', 'CATV', 'SKY', 'BS4K'],
        is_fullhd_channel: bool,
=======
        is_4K_channel: bool = False,
        is_fullhd_channel: bool = False,
        is_sphd_channel: bool = False,
>>>>>>> a645a11e
    ) -> list[str]:
        """
        QSVEncC・NVEncC・VCEEncC・rkmppenc (便宜上 HWEncC と総称) に渡すオプションを組み立てる

        Args:
            quality (QUALITY_TYPES): 映像の品質
            encoder_type (Literal['QSVEncC', 'NVEncC', 'VCEEncC', 'rkmppenc']): エンコーダー (QSVEncC or NVEncC or VCEEncC or rkmppenc)
            channel_type (Literal['GR', 'BS', 'CS', 'CATV', 'SKY', 'BS4K']): チャンネルの種類
            is_fullhd_channel (bool): フル HD 放送が実施されているチャンネルかどうか

        Returns:
            list[str]: HWEncC に渡すオプションが連なる配列
        """

        # オプションの入る配列
        options: list[str] = []

        # 入力ストリームの解析時間
        input_probesize = round(1000 + (self._retry_count * 500))  # リトライ回数に応じて少し増やす
        input_analyze = round(0.7 + (self._retry_count * 0.2), 1)  # リトライ回数に応じて少し増やす
        if channel_type == 'SKY':
            # スカパー！プレミアムサービスのチャンネルは入力ストリームの解析時間を長めにする (その方がうまくいく)
            ## ほかと違い H.264 コーデックが採用されていることが影響しているのかも
            input_probesize += 500
            input_analyze += 0.2
        
        # 入力
        ## --input-probesize, --input-analyze をつけることで、ストリームの分析時間を短縮できる
        ## 両方つけるのが重要で、--input-analyze だけだとエンコーダーがフリーズすることがある
<<<<<<< HEAD
        ## BS4K では --fps を指定しない
        input_fps = '' if channel_type == 'BS4K' else '--fps 30000/1001'
        options.append(f'--input-format mpegts {input_fps} --input-probesize {input_probesize}K --input-analyze {input_analyze} --input -')
=======
        if is_4K_channel is True:
            options.append(f'--input-format mmttlv --fps 60000/1001 --input-probesize {input_probesize}K --input-analyze {input_analyze} --input -')
        else:
            options.append(f'--input-format mpegts --fps 30000/1001 --input-probesize {input_probesize}K --input-analyze {input_analyze} --input -')
>>>>>>> a645a11e
        ## VCEEncC の HW デコーダーはエラー耐性が低く TS を扱う用途では不安定なので、SW デコーダーを利用する
        if encoder_type == 'VCEEncC':
            options.append('--avsw')
        ## QSVEncC・NVEncC・rkmppenc は HW デコーダーを利用する
        else:
            options.append('--avhw')

        # ストリームのマッピング
        ## 音声切り替えのため、主音声・副音声両方をエンコード後の TS に含む
        ## 音声が 5.1ch かどうかに関わらず、ステレオにダウンミックスする
        options.append('--audio-stream 1?:stereo --audio-stream 2?:stereo --data-copy timed_id3')

        # フラグ
        ## 主に HWEncC の起動を高速化するための設定
        ## max_interleave_delta: mux 時に影響するオプションで、増やしすぎると CM で詰まりがちになる
        ## リトライなしの場合は 500K (0.5秒) に設定し、リトライ回数に応じて 100K (0.1秒) ずつ増やす
        max_interleave_delta = round(500 + (self._retry_count * 100))
        options.append('-m avioflags:direct -m fflags:nobuffer+flush_packets -m flush_packets:1 -m max_delay:250000')
        options.append(f'-m max_interleave_delta:{max_interleave_delta}K --output-thread 0 --lowlatency')
        ## その他の設定
        options.append('--log-level debug')
        ## QSVEncC と rkmppenc では OpenCL を使用しないので、無効化することで初期化フェーズを高速化する
        if encoder_type == 'QSVEncC' or encoder_type == 'rkmppenc':
            options.append('--disable-opencl')
        ## NVEncC では NVML によるモニタリングと DX11 を無効化することで初期化フェーズを高速化する
        if encoder_type == 'NVEncC':
            options.append('--disable-nvml 1 --disable-dx11')

        # 映像
        ## コーデック
        if QUALITY[quality].is_hevc is True:
            options.append('--codec hevc')  # H.265/HEVC (通信節約モード)
        else:
            options.append('--codec h264')  # H.264

        ## ビットレート
        ## H.265/HEVC かつ QSVEncC の場合のみ、--qvbr (品質ベース可変ビットレート) モードでエンコードする
        ## それ以外は --vbr (可変ビットレート) モードでエンコードする
        if QUALITY[quality].is_hevc is True and encoder_type == 'QSVEncC':
            options.append(f'--qvbr {QUALITY[quality].video_bitrate} --fallback-rc')
        else:
            options.append(f'--vbr {QUALITY[quality].video_bitrate}')
        options.append(f'--max-bitrate {QUALITY[quality].video_bitrate_max}')

        ## H.265/HEVC の高圧縮化調整
        if QUALITY[quality].is_hevc is True:
            if encoder_type == 'QSVEncC':
                options.append('--qvbr-quality 30')
            elif encoder_type == 'NVEncC':
                options.append('--qp-min 23:26:30 --lookahead 16 --multipass 2pass-full --weightp --bref-mode middle --aq --aq-temporal')

        ## ヘッダ情報制御 (GOP ごとにヘッダを再送する)
        ## VCEEncC ではデフォルトで有効であり、当該オプションは存在しない
        if encoder_type != 'VCEEncC':
            options.append('--repeat-headers')

        ## 品質
        if encoder_type == 'QSVEncC':
            options.append('--quality balanced')
        elif encoder_type == 'NVEncC':
            options.append('--preset default')
        elif encoder_type == 'VCEEncC':
            options.append('--preset balanced')
        elif encoder_type == 'rkmppenc':
            options.append('--preset best')
        if QUALITY[quality].is_hevc is True:
            options.append('--profile main')
        else:
            options.append('--profile high')
        options.append('--dar 16:9')

        ## 最大 GOP 長 (秒)
        ## 30fps なら ×30 、 60fps なら ×60 された値が --gop-len で使われる
        gop_length_second = self.GOP_LENGTH_SECONDS_H264
        if QUALITY[quality].is_hevc is True:
            ## H.265/HEVC では高圧縮化のため、最大 GOP 長を長くする
            gop_length_second = self.GOP_LENGTH_SECONDS_H265

        ## BS4K は 60p (プログレッシブ) で放送されているので、インターレース解除を行わず 60fps でエンコードする
        if channel_type == "BS4K":
            options.append(f'--avsync vfr --gop-len {int(gop_length_second * 60)}')
        else:
            ## インターレース映像として読み込む
            options.append('--interlace tff')
            ## インターレース解除 (60i → 60p (フレームレート: 60fps))
            ## NVEncC の --vpp-deinterlace bob は品質が悪いので、代わりに --vpp-yadif を使う
            ## NVIDIA GPU は当然ながら Intel の内蔵 GPU よりも性能が高いので、GPU フィルタを使ってもパフォーマンスに問題はないと判断
            ## VCEEncC では --vpp-deinterlace 自体が使えないので、代わりに --vpp-yadif を使う
            if QUALITY[quality].is_60fps is True:
                if encoder_type == 'QSVEncC':
                    options.append('--vpp-deinterlace bob')
                elif encoder_type == 'NVEncC' or encoder_type == 'VCEEncC':
                    options.append('--vpp-yadif mode=bob')
                elif encoder_type == 'rkmppenc':
                    options.append('--vpp-deinterlace bob_i5')
                options.append(f'--avsync vfr --gop-len {int(gop_length_second * 60)}')
            ## インターレース解除 (60i → 30p (フレームレート: 30fps))
            ## NVEncC の --vpp-deinterlace normal は GPU 機種次第では稀に解除漏れのジャギーが入るらしいので、代わりに --vpp-afs を使う
            ## NVIDIA GPU は当然ながら Intel の内蔵 GPU よりも性能が高いので、GPU フィルタを使ってもパフォーマンスに問題はないと判断
            ## VCEEncC では --vpp-deinterlace 自体が使えないので、代わりに --vpp-afs を使う
            else:
                if encoder_type == 'QSVEncC':
                    options.append('--vpp-deinterlace normal')
                elif encoder_type == 'NVEncC' or encoder_type == 'VCEEncC':
                    options.append('--vpp-afs preset=default')
                elif encoder_type == 'rkmppenc':
                    options.append('--vpp-deinterlace normal_i5')
                options.append(f'--avsync vfr --gop-len {int(gop_length_second * 30)}')

        ## フル HD 放送が行われているチャンネルかつ、指定された品質の解像度が 1440×1080 (1080p) の場合のみ、
        ## 特別に縦解像度を 1920 に変更してフル HD (1920×1080) でエンコードする
        video_width = QUALITY[quality].width
        video_height = QUALITY[quality].height
        if video_width == 1440 and video_height == 1080 and is_fullhd_channel is True:
            video_width = 1920
        options.append(f'--output-res {video_width}x{video_height}')

        # 音声
        options.append(f'--audio-codec aac:aac_coder=twoloop --audio-bitrate {QUALITY[quality].audio_bitrate}')
        options.append('--audio-samplerate 48000 --audio-filter volume=2.0 --audio-ignore-decode-error 30')

        # 出力
        options.append('--output-format mpegts')  # MPEG-TS 出力ということを明示
        options.append('--output -')  # 標準入力へ出力

        # オプションをスペースで区切って配列にする
        result: list[str] = []
        for option in options:
            result += option.split(' ')

        return result


    async def acquireMirakurunTuner(self, channel_type: Literal['GR', 'BS', 'CS', 'CATV', 'SKY', 'BS4K']) -> bool:
        """
        Mirakurun / mirakc で空きチューナーを確保できるまで待機する
        mirakc は空きチューナーがない場合に 404 を返すので (バグ？) 、それを避けるために予め空きチューナーがあるかどうかを確認する
        0.5 秒間待機しても空きチューナーがなければ False を返す (共聴できる場合もあるので、受信できないとは限らない)

        Args:
            channel_type (Literal['GR', 'BS', 'CS', 'CATV', 'SKY', 'BS4K']): チャンネルタイプ

        Returns:
            bool: チューナーを確保できたかどうか
        """

        CONFIG = Config()
        BACKEND_TYPE: Literal['EDCB', 'Mirakurun'] = 'Mirakurun' if CONFIG.general.always_receive_tv_from_mirakurun is True else CONFIG.general.backend
        assert BACKEND_TYPE == 'Mirakurun', 'This method is only for Mirakurun backend.'

<<<<<<< HEAD
        # Mirakurun / mirakc は通常チャンネルタイプが GR, BS, CS, SKY しかないので、
        # フォールバックとして BS4K を BS に、CATV を CS に変換する
        fallback_channel_type = channel_type
        if channel_type == 'BS4K':
            fallback_channel_type = 'BS'
        elif channel_type == 'CATV':
            fallback_channel_type = 'CS'
=======
        # Mirakurun / mirakc はチャンネルタイプが GR, BS, CS, SKY しかないので、BS4K を BS に、CATV を CS に変換する
        # channel_type = 'BS' if channel_type == 'BS4K' else channel_type
        channel_type = 'CS' if channel_type == 'CATV' else channel_type
>>>>>>> a645a11e

        mirakurun_or_mirakc = 'Mirakurun'
        async with HTTPX_CLIENT() as client:

            # 0.1 秒間隔で最大 0.5 秒間チューナーの空きを確認する
            ## 空きチューナーがなくても利用状況によっては共聴できるので、あまり待ちすぎると無駄な時間がかかる
            ## Mirakurun / mirakc はチャンネル切り替え時に 1 秒弱使い終わった前チャンネルのチューナープロセスが残るので、シングルチューナー環境では
            ## それを解放し終わってからチューナーを起動できるようにする (実際はだいたい 0.25 秒程度で空きチューナーを確保できる)
            ## 複数チューナーがある場合は他の空きチューナーを使って起動できるため、待ち時間はほとんどかからない
            start_time = time.time()
            for _ in range(int(0.5 / 0.1)):

                # Mirakurun / mirakc からチューナーの状態を取得
                try:
                    response = await client.get(GetMirakurunAPIEndpointURL('/api/tuners'), timeout=5)
                    # レスポンスヘッダーの server が mirakc であれば mirakc と判定できる
                    if ('server' in response.headers) and ('mirakc' in response.headers['server']):
                        mirakurun_or_mirakc = 'mirakc'
                    tuners = response.json()
                except httpx.NetworkError:
                    logging.error('Failed to get tuner statuses from Mirakurun / mirakc. (Network Error)')
                    return False
                except httpx.TimeoutException:
                    logging.error('Failed to get tuner statuses from Mirakurun / mirakc. (Connection Timeout)')
                    return False

                # 指定されたチャンネルタイプが受信可能なチューナーが1つでも利用可能であれば True を返す
                for tuner in tuners:
                    if tuner['isAvailable'] is True and tuner['isFree'] is True and channel_type in tuner['types']:
                        logging.info(f'Acquired a tuner from {mirakurun_or_mirakc}.')
                        logging.info(f'Tuner: {tuner["name"]} / Type: {channel_type}) / Acquired in {round(time.time() - start_time, 2)} seconds')
                        return True
                    if tuner['isAvailable'] is True and tuner['isFree'] is True and fallback_channel_type in tuner['types']:
                        logging.info(f'Acquired a tuner from {mirakurun_or_mirakc}. ({channel_type} -> {fallback_channel_type})')
                        logging.info(f'Tuner: {tuner["name"]} / Type: {fallback_channel_type}) / Acquired in {round(time.time() - start_time, 2)} seconds')
                        return True

                await asyncio.sleep(0.1)

        # 空きチューナーは確保できなかったが、同じチャンネルが受信中であれば共聴することは可能なので warning に留める
        logging.warning(f'Failed to acquire a tuner from {mirakurun_or_mirakc}.')
        logging.warning('If the same channel is being received, it can be shared with the same tuner.')
        return False


    async def run(self) -> None:
        """
        エンコードタスクを実行する
        """

        CONFIG = Config()

        # バックエンドの種類を取得
        ## always_receive_tv_from_mirakurun が True なら、バックエンドに関わらず常に Mirakurun / mirakc から受信する
        BACKEND_TYPE: Literal['EDCB', 'Mirakurun'] = 'Mirakurun' if CONFIG.general.always_receive_tv_from_mirakurun is True else CONFIG.general.backend

        # エンコーダーの種類を取得
        ENCODER_TYPE = CONFIG.general.encoder

        # まだ Standby になっていなければ、ステータスを Standby に設定
        # 基本はエンコードタスクの呼び出し元である self.live_stream.connect() の方で Standby に設定されるが、再起動の場合はそこを経由しないため必要
        if not (self.live_stream.getStatus().status == 'Standby' and self.live_stream.getStatus().detail == 'エンコードタスクを起動しています…'):
            self.live_stream.setStatus('Standby', 'エンコードタスクを起動しています…')

        # チャンネル情報からサービス ID とネットワーク ID を取得する
        channel = cast(Channel, await Channel.filter(display_channel_id=self.live_stream.display_channel_id).first())

        # 現在の番組情報を取得する
        program_present = (await channel.getCurrentAndNextProgram())[0]
        if program_present is not None:
            logging.info(f'[Live: {self.live_stream.live_stream_id}] Title: {program_present.title}')
        else:
            logging.info(f'[Live: {self.live_stream.live_stream_id}] Title: 番組情報がありません')

        # PSI/SI データアーカイバーを初期化
        ## psisiarc は API リクエストがある度に都度起動される
        self.live_stream.psi_data_archiver = LivePSIDataArchiver(channel.service_id)

        # ***** tsreadex プロセスの作成と実行 *****

        # tsreadex のオプション
        ## 放送波の前処理を行い、エンコードを安定させるツール
        ## オプション内容は https://github.com/xtne6f/tsreadex を参照
        tsreadex_options = [
            # 取り除く TS パケットの10進数の PID
            ## EIT の PID を指定
            '-x', '18/38/39',
            # 特定サービスのみを選択して出力するフィルタを有効にする
            ## 有効にすると、特定のストリームのみ PID を固定して出力される
            ## 視聴対象のチャンネルのサービス ID を指定する
            '-n', f'{channel.service_id}' if CONFIG.tv.debug_mode_ts_path is None else '-1',
            # 主音声ストリームが常に存在する状態にする
            ## ストリームが存在しない場合、無音の AAC ストリームが出力される
            ## 音声がモノラルであればステレオにする
            ## デュアルモノを2つのモノラル音声に分離し、右チャンネルを副音声として扱う
            '-a', '13',
            # 副音声ストリームが常に存在する状態にする
            ## ストリームが存在しない場合、無音の AAC ストリームが出力される
            ## 音声がモノラルであればステレオにする
            '-b', '5',
            # 字幕ストリームが常に存在する状態にする
            ## ストリームが存在しない場合、PMT の項目が補われて出力される
            ## 実際の字幕データが現れない場合に5秒ごとに非表示の適当なデータを挿入する
            '-c', '5',
            # 文字スーパーストリームが常に存在する状態にする
            ## ストリームが存在しない場合、PMT の項目が補われて出力される
            '-u', '1',
            # 字幕と文字スーパーを aribb24.js が解釈できる ID3 timed-metadata に変換する
            ## +4: FFmpeg のバグを打ち消すため、変換後のストリームに規格外の5バイトのデータを追加する
            ## +8: FFmpeg のエラーを防ぐため、変換後のストリームの PTS が単調増加となるように調整する
            ## +4 は FFmpeg 6.1 以降不要になった (付与していると字幕が表示されなくなる) ため、
            ## FFmpeg 4.4 系に依存している Linux 版 HWEncC 利用時のみ付与する
            '-d', '13' if ENCODER_TYPE != 'FFmpeg' and sys.platform == 'linux' else '9',
        ]

        if CONFIG.tv.debug_mode_ts_path is None:
            # 通常は標準入力を指定
            tsreadex_options.append('-')
        else:
            # デバッグモード: 指定された TS ファイルを読み込む
            ## 読み込み速度を 2350KB/s (18.8Mbps) に制限
            ## 1倍速に近い値だが、TS のビットレートはチャンネルや番組、シーンによって変動するため完全な1倍速にはならない
            tsreadex_options += [
                '-l', '2350',
                CONFIG.tv.debug_mode_ts_path
            ]

        # tsreadex の読み込み用パイプと書き込み用パイプを作成
        tsreadex_read_pipe, tsreadex_write_pipe = os.pipe()

        # tsreadex のプロセスを非同期で作成・実行
        tsreadex = await asyncio.subprocess.create_subprocess_exec(
            *[LIBRARY_PATH['tsreadex'], *tsreadex_options],
            stdin = asyncio.subprocess.PIPE,  # 受信した放送波を書き込む
            stdout = tsreadex_write_pipe,  # エンコーダーに繋ぐ
            stderr = asyncio.subprocess.DEVNULL,  # 利用しない
        )

        # tsreadex の書き込み用パイプを閉じる
        os.close(tsreadex_write_pipe)

        # ***** エンコーダープロセスの作成と実行 *****

        # エンコーダーの起動には時間がかかるので、先にエンコーダーを起動しておいた後、あとからチューナーを起動する
        # チューナーの起動後にエンコーダー (正確には tsreadex) に受信した放送波が書き込まれる
        # チューナーの起動にも時間がかかるが、エンコーダーの起動は非同期なのに対し、チューナーの起動は EDCB の場合は同期的

        # フル HD 放送が行われているチャンネルかを取得
        is_fullhd_channel = self.isFullHDChannel(channel.network_id, channel.service_id)
        is_4k_channel = self.is4KChannel(channel.network_id, channel.service_id)

        ## ラジオチャンネルでは HW エンコードの意味がないため、FFmpeg に固定する
        if channel.is_radiochannel is True:
            ENCODER_TYPE = 'FFmpeg'

        # FFmpeg
        if ENCODER_TYPE == 'FFmpeg':

            # オプションを取得
            # ラジオチャンネルかどうかでエンコードオプションを切り替え
            if channel.is_radiochannel is True:
                encoder_options = self.buildFFmpegOptionsForRadio()
            else:
<<<<<<< HEAD
                encoder_options = self.buildFFmpegOptions(self.live_stream.quality, channel.type, is_fullhd_channel)
=======
                encoder_options = self.buildFFmpegOptions(self.live_stream.quality, is_4k_channel, is_fullhd_channel, channel.type == 'SKY')
>>>>>>> a645a11e
            logging.info(f'[Live: {self.live_stream.live_stream_id}] FFmpeg Commands:\nffmpeg {" ".join(encoder_options)}')

            # エンコーダープロセスを非同期で作成・実行
            if (channel.network_id == 11) or (channel.network_id == 12):
                encoder = await asyncio.subprocess.create_subprocess_exec(
                    *[LIBRARY_PATH['FFmpeg'], *encoder_options],
                    stdin = asyncio.subprocess.PIPE,  # ストリーム入力
                    stdout = asyncio.subprocess.PIPE,  # ストリーム出力
                    stderr = asyncio.subprocess.PIPE,  # ログ出力
                )
            else:
                encoder = await asyncio.subprocess.create_subprocess_exec(
                    *[LIBRARY_PATH['FFmpeg'], *encoder_options],
                    stdin = tsreadex_read_pipe,  # tsreadex からの入力
                    stdout = asyncio.subprocess.PIPE,  # ストリーム出力
                    stderr = asyncio.subprocess.PIPE,  # ログ出力
                )

        # HWEncC
        else:

            # オプションを取得
<<<<<<< HEAD
            encoder_options = self.buildHWEncCOptions(self.live_stream.quality, ENCODER_TYPE, channel.type, is_fullhd_channel)
=======
            encoder_options = self.buildHWEncCOptions(self.live_stream.quality, ENCODER_TYPE, is_4k_channel, is_fullhd_channel, channel.type == 'SKY')
>>>>>>> a645a11e
            logging.info(f'[Live: {self.live_stream.live_stream_id}] {ENCODER_TYPE} Commands:\n{ENCODER_TYPE} {" ".join(encoder_options)}')

            # エンコーダープロセスを非同期で作成・実行
            if (channel.network_id == 11) or (channel.network_id == 12):
                encoder = await asyncio.subprocess.create_subprocess_exec(
                    *[LIBRARY_PATH[ENCODER_TYPE], *encoder_options],
                    stdin = asyncio.subprocess.PIPE,  # tsreadex からの入力
                    stdout = asyncio.subprocess.PIPE,  # ストリーム出力
                    stderr = asyncio.subprocess.PIPE,  # ログ出力
                )
            else:
                encoder = await asyncio.subprocess.create_subprocess_exec(
                    *[LIBRARY_PATH[ENCODER_TYPE], *encoder_options],
                    stdin = tsreadex_read_pipe,  # tsreadex からの入力
                    stdout = asyncio.subprocess.PIPE,  # ストリーム出力
                    stderr = asyncio.subprocess.PIPE,  # ログ出力
                )

        # tsreadex の読み込み用パイプを閉じる
        os.close(tsreadex_read_pipe)

        # ***** チューナーの起動と接続 *****

        # エンコードタスクが稼働中かどうか
        is_running: bool = True

        # 放送波の MPEG2-TS を受信する StreamReader
        stream_reader: asyncio.StreamReader | PipeStreamReader | aiohttp.StreamReader | None = None

        # Mirakurun の aiohttp セッション (EDCB バックエンド利用時は常に None)
        response: aiohttp.ClientResponse | None = None
        session: aiohttp.ClientSession | None = None

        # Mirakurun バックエンド
        if BACKEND_TYPE == 'Mirakurun':

            # チューナーを確保できるまで待機する
            ## 確保できなかった場合でも共聴で受信できる可能性があるので、戻り値は無視する
            self.live_stream.setStatus('Standby', 'チューナーを確保しています…')
            await self.acquireMirakurunTuner(channel.type)

            # Mirakurun 形式のサービス ID
            # NID と SID を 5 桁でゼロ埋めした上で int に変換する
            mirakurun_service_id = int(str(channel.network_id).zfill(5) + str(channel.service_id).zfill(5))

            # Mirakurun の Service Stream API へ HTTP リクエストを開始
            self.live_stream.setStatus('Standby', 'チューナーを起動しています…')
            session = aiohttp.ClientSession()
            try:
                response = await session.get(
                    url = GetMirakurunAPIEndpointURL(f'/api/services/{mirakurun_service_id}/stream'),
                    headers = {**API_REQUEST_HEADERS, 'X-Mirakurun-Priority': '0'},
                    timeout = aiohttp.ClientTimeout(connect=15, sock_connect=15, sock_read=15)
                )
            except (aiohttp.ClientConnectorError, asyncio.TimeoutError):

                # 番組名に「放送休止」などが入っていれば停波によるものとみなし、そうでないならチューナーへの接続に失敗したものとする
                if program_present is None or program_present.isOffTheAirProgram():
                    self.live_stream.setStatus('Offline', 'この時間は放送を休止しています。(E-01M)')
                else:
                    self.live_stream.setStatus('Offline', 'チューナーへの接続に失敗しました。チューナー側に何らかの問題があるかもしれません。(E-01M)')

                # すべての視聴中クライアントのライブストリームへの接続を切断する
                self.live_stream.disconnectAll()

                # PSI/SI データアーカイバーを終了・破棄する
                if self.live_stream.psi_data_archiver is not None:
                    self.live_stream.psi_data_archiver.destroy()
                    self.live_stream.psi_data_archiver = None

                # エンコードタスクを停止する
                await session.close()
                return

            # 放送波の MPEG2-TS の受信元の StreamReader として設定
            stream_reader = response.content

        # EDCB バックエンド
        elif BACKEND_TYPE == 'EDCB':

            # チューナーインスタンスを初期化
            ## Idling への切り替え、ONAir への復帰時に LiveStream 側でチューナーのアンロック/ロックが行われる
            self.live_stream.tuner = EDCBTuner(channel.network_id, channel.service_id, cast(int, channel.transport_stream_id))

            # チューナーを起動する
            # アンロック状態のチューナーインスタンスがあれば、自動的にそのチューナーが再利用される
            logging.debug_simple(f'[Live: {self.live_stream.live_stream_id}] EDCB NetworkTV ID: {self.live_stream.tuner.getEDCBNetworkTVID()}')
            self.live_stream.setStatus('Standby', 'チューナーを起動しています…')
            is_tuner_opened = await self.live_stream.tuner.open()

            # チューナーの起動に失敗した
            # ほとんどがチューナー不足によるものなので、ステータス詳細でもそのように表示する
            # 成功時は tuner.close() するか予約などに割り込まれるまで起動しつづけるので注意
            if is_tuner_opened is False:
                self.live_stream.setStatus('Offline', 'チューナーの起動に失敗しました。空きチューナーが不足していると考えられます。(E-02E)')

                # チューナーを閉じる
                await self.live_stream.tuner.close()

                # すべての視聴中クライアントのライブストリームへの接続を切断する
                self.live_stream.disconnectAll()

                # PSI/SI データアーカイバーを終了・破棄する
                if self.live_stream.psi_data_archiver is not None:
                    self.live_stream.psi_data_archiver.destroy()
                    self.live_stream.psi_data_archiver = None

                # エンコードタスクを停止する
                return

            # チューナーをロックする
            # ロックしないと途中でチューナーの制御を横取りされてしまう
            self.live_stream.tuner.lock()

            # チューナーに接続する
            # 放送波が送信される TCP ソケットまたは名前付きパイプを取得する
            self.live_stream.setStatus('Standby', 'チューナーに接続しています…')
            reader = await self.live_stream.tuner.connect()

            # チューナーへの接続に失敗した
            if reader is None:
                self.live_stream.setStatus('Offline', 'チューナーへの接続に失敗しました。チューナー側に何らかの問題があるかもしれません。(E-03E)')

                # チューナーを閉じる
                await self.live_stream.tuner.close()

                # すべての視聴中クライアントのライブストリームへの接続を切断する
                self.live_stream.disconnectAll()

                # PSI/SI データアーカイバーを終了・破棄する
                if self.live_stream.psi_data_archiver is not None:
                    self.live_stream.psi_data_archiver.destroy()
                    self.live_stream.psi_data_archiver = None

                # エンコードタスクを停止する
                return

            # 放送波の MPEG2-TS の受信元の StreamReader として設定
            stream_reader = reader

        # ***** チューナーからの出力の読み込み → tsreadex・エンコーダーへの書き込み *****

        # 実行中のタスクへの参照を保持しておく
        ## run() の実行が完了するまで、ガベージコレクタによりタスクが勝手に破棄されることを防ぐ
        ## ref: https://docs.astral.sh/ruff/rules/asyncio-dangling-task/
        background_tasks: set[asyncio.Task[None]] = set()

        # チューナーからの放送波 TS の最終読み取り時刻 (単調増加時間)
        ## 単に時刻を比較する用途でしか使わないので、time.monotonic() から取得した単調増加時間が入る
        ## Unix Time とかではないので注意
        tuner_ts_read_at: float = time.monotonic()
        tuner_ts_read_at_lock = asyncio.Lock()

        async def Reader() -> None:
            nonlocal tuner_ts_read_at

            # 受信した放送波が入るイテレータを作成
            # R/W バッファ: 188B (TS Packet Size) * 256 = 48128B
            async def GetIterator(
                    stream_reader: asyncio.StreamReader | PipeStreamReader | aiohttp.StreamReader,
                    chunk_size: int = ts.PACKET_SIZE * 256,
                ) -> AsyncIterator[bytes]:
                while True:
                    try:
                        yield await stream_reader.readexactly(chunk_size)
                    except asyncio.IncompleteReadError as ex:
                        # もし残りのバイトがあれば、 break 前にそれらを yield する
                        if ex.partial:
                            yield ex.partial
                        break

            assert stream_reader is not None
            stream_iterator = GetIterator(stream_reader)

            # EDCB / Mirakurun から受信した放送波を随時 tsreadex の入力に書き込む
            if (channel.network_id == 11) or (channel.network_id == 12):
                try:
                    async for chunk in stream_iterator:
    
                        # チューナーからの放送波 TS の最終読み取り時刻を更新
                        async with tuner_ts_read_at_lock:
                            tuner_ts_read_at = time.monotonic()
    
                        # encoder の標準入力が閉じられていたら、タスクを終了
                        if cast(asyncio.StreamWriter, encoder.stdin).is_closing():
                            break
    
                        try:
                            # ストリームデータを encoder の標準入力に書き込む
                            cast(asyncio.StreamWriter, encoder.stdin).write(chunk)
                            await cast(asyncio.StreamWriter, encoder.stdin).drain()
    
                        # 並列タスク処理中に何らかの例外が発生した
                        # BrokenPipeError・asyncio.TimeoutError などが想定されるが、何が発生するかわからないためすべての例外をキャッチする
                        except Exception:
                            break
    
                        # エンコードタスクが終了しているか既にエンコーダープロセスが終了していたら、タスクを終了
                        if is_running is False or encoder.returncode is not None:
                            break
                except OSError:
                    pass
                    
            else:
                try:
                    async for chunk in stream_iterator:
    
                        # チューナーからの放送波 TS の最終読み取り時刻を更新
                        async with tuner_ts_read_at_lock:
                            tuner_ts_read_at = time.monotonic()
    
                        # tsreadex の標準入力が閉じられていたら、タスクを終了
                        if cast(asyncio.StreamWriter, tsreadex.stdin).is_closing():
                            break
    
                        try:
                            # ストリームデータを tsreadex の標準入力に書き込む
                            cast(asyncio.StreamWriter, tsreadex.stdin).write(chunk)
                            await cast(asyncio.StreamWriter, tsreadex.stdin).drain()
    
                            # 生の放送波の TS パケットを PSI/SI データアーカイバーに送信する
                            ## 放送波の tsreadex への書き込みを最優先で行うため、非同期タスクとして実行する
                            ## ここで tsreadex への書き込みがブロックされると放送波の受信ループが止まり、ライブストリームの異常終了に繋がりかねない
                            if self.live_stream.psi_data_archiver is not None:
                                background_tasks.add(asyncio.create_task(self.live_stream.psi_data_archiver.pushTSPacketData(chunk)))
    
                        # 並列タスク処理中に何らかの例外が発生した
                        # BrokenPipeError・asyncio.TimeoutError などが想定されるが、何が発生するかわからないためすべての例外をキャッチする
                        except Exception:
                            break
    
                        # エンコードタスクが終了しているか既にエンコーダープロセスが終了していたら、タスクを終了
                        if is_running is False or tsreadex.returncode is not None or encoder.returncode is not None:
                            break
                except OSError:
                    pass

            # タスクを終える前に、チューナーとの接続を明示的に閉じる
            try:
                cast(asyncio.StreamWriter, tsreadex.stdin).close()
            except OSError:
                pass

            ## 並行している別の非同期タスクとのタイミングの関係で 0.1 秒待ってからクリーンアップする
            await asyncio.sleep(0.1)

            # EDCB バックエンド: チューナーとのストリーミング接続を閉じる
            ## チャンネル切り替え時に再利用するため、ここではチューナー自体は閉じない
            if BACKEND_TYPE == 'EDCB' and self.live_stream.tuner is not None:
                await self.live_stream.tuner.disconnect()

            # Mirakurun バックエンド: Service Stream API とのストリーミング接続を閉じる
            if BACKEND_TYPE == 'Mirakurun' and response is not None and session is not None:
                await session.close()
                response.close()

        # タスクを非同期で実行
        background_tasks.add(asyncio.create_task(Reader()))

        # ***** tsreadex・エンコーダーからの出力の読み込み → ライブストリームへの書き込み *****

        # エンコーダーの出力のチャンクが積み増されていくバッファ
        chunk_buffer: bytearray = bytearray()

        # チャンクの最終書き込み時刻 (単調増加時間)
        ## 単に時刻を比較する用途でしか使わないので、time.monotonic() から取得した単調増加時間が入る
        ## Unix Time とかではないので注意
        chunk_written_at: float = 0

        # Writer の排他ロック
        ## タスク間共有の変数を Writer() タスクと SubWriter() タスクの両方から読み書きするため、
        ## chunk_buffer / chunk_written_at にアクセスする際は排他ロックを掛けておく必要がある
        ## そうしないと稀にパケロスするらしく、ブラウザ側で突如再生できなくなることがある
        writer_lock = asyncio.Lock()

        async def Writer() -> None:

            nonlocal chunk_buffer, chunk_written_at, writer_lock

            while True:
                try:

                    # エンコーダーからの出力を読み取る
                    ## TS パケットのサイズが 188 bytes なので、1回の readexactly() で 188 bytes ずつ読み取る
                    ## read() ではなく厳密な readexactly() を使わないとぴったり 188 bytes にならない場合がある
                    chunk = await cast(asyncio.StreamReader, encoder.stdout).readexactly(ts.PACKET_SIZE)

                    # 同時に chunk_buffer / chunk_written_at にアクセスするタスクが1つだけであることを保証する (排他ロック)
                    async with writer_lock:

                        # 188 bytes ごとに区切られた、エンコーダーの出力のチャンクをバッファに貯める
                        chunk_buffer += chunk

                        # チャンクバッファが 65536 bytes (64KB) 以上になった時のみ
                        if len(chunk_buffer) >= 65536:

                            # エンコーダーからの出力をライブストリームの Queue に書き込む
                            await self.live_stream.writeStreamData(bytes(chunk_buffer))
                            # print(f'Writer:    Chunk size: {len(chunk_buffer):05} / Time: {time.time()}')

                            # チャンクバッファを空にする（重要）
                            chunk_buffer = bytearray()

                            # チャンクの最終書き込み時刻を更新
                            chunk_written_at = time.monotonic()

                # もし 188 bytes に満たないデータが返ってきたら、エンコーダーが終了したと判断してタスクを終了
                except asyncio.IncompleteReadError:
                    break

                # エンコードタスクが終了しているか既にエンコーダープロセスが終了していたら、タスクを終了
                if is_running is False or tsreadex.returncode is not None or encoder.returncode is not None:
                    break

        # 前回のチャンク書き込みから 0.025 秒以上経ったもののチャンクが 64KB に達していない際に Writer に代わってチャンク書き込みを行うタスク
        ## ラジオチャンネルは通常のチャンネルと比べてデータ量が圧倒的に少ないため、64KB に達することは稀で SubWriter でのチャンク書き込みがメインになる
        async def SubWriter() -> None:

            nonlocal tuner_ts_read_at, tuner_ts_read_at_lock, chunk_buffer, chunk_written_at, writer_lock

            while True:

                # チャンクバッファを 0.025 秒間隔でチェックする
                await asyncio.sleep(0.025)

                # 同時に chunk_buffer / chunk_written_at にアクセスするタスクが1つだけであることを保証する (排他ロック)
                async with writer_lock:

                    # 前回チャンクを書き込んでから 0.025 秒以上経過している & チャンクバッファに何かしらデータが入っている時のみ
                    # チャンクをできるだけ等間隔でクライアントに送信するために、バッファが 64KB 分溜まるのを待たずに送信する
                    if (time.monotonic() - chunk_written_at) > 0.025 and (len(chunk_buffer) > 0):

                        # エンコーダーからの出力をライブストリームの Queue に書き込む
                        await self.live_stream.writeStreamData(bytes(chunk_buffer))
                        # print(f'SubWriter: Chunk size: {len(chunk_buffer):05} / Time: {time.time()}')

                        # チャンクバッファを空にする（重要）
                        chunk_buffer = bytearray()

                        # チャンクの最終書き込み時刻を更新
                        chunk_written_at = time.monotonic()

                # エンコードタスクが終了しているか既にエンコーダープロセスが終了していたら、タスクを終了
                if is_running is False or tsreadex.returncode is not None or encoder.returncode is not None:
                    break

        # タスクを非同期で実行
        background_tasks.add(asyncio.create_task(Writer()))
        background_tasks.add(asyncio.create_task(SubWriter()))

        # ***** エンコーダーの状態監視 *****

        # エンコーダーの出力ログのリスト
        lines: list[str] = []

        async def EncoderObServer() -> None:

            # 1つ上のスコープ (Enclosing Scope) の変数を書き替えるために必要
            # ref: https://excel-ubara.com/python/python014.html#sec04
            nonlocal lines, program_present

            # 既にエンコーダーのログファイルが存在していた場合は上書きしないようにリネーム
            ## ref: https://note.nkmk.me/python-pathlib-name-suffix-parent/
            count = 1
            encoder_log_path = LOGS_DIR / f'KonomiTV-Encoder-{self.live_stream.live_stream_id}.log'
            while await anyio.Path(str(encoder_log_path)).exists():
                encoder_log_path = LOGS_DIR / f'KonomiTV-Encoder-{self.live_stream.live_stream_id}-{count}.log'
                count += 1

            # エンコーダーのログファイルを開く (エンコーダーログ有効時のみ)
            encoder_log: AsyncTextIOWrapper | None = None
            if CONFIG.general.debug_encoder is True:
                encoder_log = await aiofiles.open(encoder_log_path, mode='w', encoding='utf-8')

            # エンコーダーの出力結果を取得
            while True:

                # 行ごとに随時読み込む
                ## 1バイトずつ読み込み、\r か \n が来たら行としてデコード
                ## FFmpeg はコンソールの行を上書きするために frame= の進捗ログで \r しか出力しないため、readline() を使うと
                ## 進捗ログを取得できずに永遠に Standby から ONAir に移行しない不具合が発生する
                buffer = bytearray()
                while True:
                    byte = await cast(asyncio.StreamReader, encoder.stderr).read(1)
                    buffer += byte
                    if byte == b'\r' or byte == b'\n':
                        break
                    if byte == b'':
                        break

                # 空のデータが返ってきたら、エンコーダーが終了したと判断してタスクを終了
                if len(buffer) == 0:
                    break

                try:
                    line = buffer.decode('utf-8').strip()
                except UnicodeDecodeError:
                    continue

                # エンコード進捗のログだったら、正規表現で余計なゴミを取り除く
                ## HWEncC は内部で使われている FFmpeg 側の大量に出るデバッグログと衝突してログがごちゃまぜになりがち…
                ## FFmpeg 側のログ（ゴミ）と完全に混ざっていると完全に除去できずに frames: の数値が桁が飛んだような出力になるけどご愛嬌…
                match1 = re.fullmatch(r'^.*?([1-9][0-9]+ frames: [0-9\.]+ fps, [0-9]+ kb/s, GPU [0-9]+%, VE [0-9]+%, VD [0-9]+%)$', line)
                match2 = re.fullmatch(r'^.*?([1-9][0-9]+ frames: [0-9\.]+ fps, [0-9]+ kb/s, GPU [0-9]+%, VD [0-9]+%)$', line)
                match3 = re.fullmatch(r'^.*?([1-9][0-9]+ frames: [0-9\.]+ fps, [0-9]+ kb/s)$', line)
                if match1 is not None:
                    line = match1.groups()[0]
                elif match2 is not None:
                    line = match2.groups()[0]
                elif match3 is not None:
                    line = match3.groups()[0]

                # 山ほど出力されるメッセージと空行をログから除外
                ## 元は "Delay between the first packet and last packet in the muxing queue is xxxxxx > 1: forcing output" と
                ## "removing 2 bytes from input bitstream not read by decoder." という2つのメッセージで、実害はない
                ## FFmpeg と HWEncC のログが衝突して行の先頭が欠けることがあるので、できるだけ多く弾けるように部分一致にしている
                if (('removing 2 bytes from input bitstream not read by decoder.' not in line) and
                    ('Delay between the' not in line) and
                    ('[h264_metadata' not in line) and
                    ('[hevc_metadata' not in line) and
                    ('packet in the muxing queue' not in line) and ('ing output' not in line) and
                    ('ng output' != line) and ('g output' != line) and (' output' != line) and ('output' != line) and
                    ('utput' != line) and ('tput' != line) and ('put' != line) and ('ut' != line) and ('t' != line) and
                    ('' != line)):

                    # ログリストに行単位で追加
                    lines.append(line)

                    # ストリーム関連のログを表示
                    ## エンコーダーのログ出力が有効なら、ストリーム関連に限らずすべてのログを出力する
                    if 'Stream #0:' in line or CONFIG.general.debug_encoder is True:
                        logging.debug_simple(f'[Live: {self.live_stream.live_stream_id}] [{ENCODER_TYPE}] ' + line)

                    # エンコーダーのログ出力が有効なら、エンコーダーのログファイルに書き込む
                    if CONFIG.general.debug_encoder is True and encoder_log is not None:
                        await encoder_log.write(line.strip('\r\n') + '\n')
                        await encoder_log.flush()

                # ライブストリームのステータスを取得
                live_stream_status = self.live_stream.getStatus()

                # エンコードの進捗を判定し、ステータスを更新する
                # 誤作動防止のため、ステータスが Standby の間のみ更新できるようにする
                if live_stream_status.status == 'Standby':
                    # FFmpeg
                    if ENCODER_TYPE == 'FFmpeg':
                        if 'arib parser was created' in line or 'Invalid frame dimensions 0x0.' in line:
                            self.live_stream.setStatus('Standby', 'エンコードを開始しています…')
                        elif 'frame=    1 fps=0.0 q=0.0' in line or 'size=       0kB time=00:00' in line:
                            self.live_stream.setStatus('Standby', 'バッファリングしています…')
                        elif 'frame=' in line or 'bitrate=' in line:
                            self.live_stream.setStatus('ONAir', 'ライブストリームは ONAir です。')
                            # エラーから回復した場合は、エンコードタスクの再起動回数のカウントをリセットする
                            if self._retry_count > 0:
                                self._retry_count = 0
                    ## HWEncC
                    else:
                        if 'opened file "pipe:0"' in line:
                            self.live_stream.setStatus('Standby', 'エンコードを開始しています…')
                        elif 'starting output thread...' in line:
                            self.live_stream.setStatus('Standby', 'バッファリングしています…')
                        elif 'Encode Thread:' in line:
                            self.live_stream.setStatus('Standby', 'バッファリングしています…')
                        elif ' frames: ' in line:
                            self.live_stream.setStatus('ONAir', 'ライブストリームは ONAir です。')
                            # エラーから回復した場合は、エンコードタスクの再起動回数のカウントをリセットする
                            if self._retry_count > 0:
                                self._retry_count = 0

                # 特定のエラーログが出力されている場合は回復が見込めないため、エンコーダーを終了する
                ## エンコーダーを再起動することで回復が期待できる場合は、ステータスを Restart に設定しエンコードタスクを再起動する
                ## FFmpeg
                if ENCODER_TYPE == 'FFmpeg':
                    if 'Stream map \'0:v:0\' matches no streams.' in line:
                        # 何らかの要因で tsreadex から放送波が受信できなかったことによるエラーのため、エンコーダーの再起動は行わない
                        ## 番組名に「放送休止」などが入っていれば停波によるものとみなし、そうでないなら放送波の受信に失敗したものとする
                        if program_present is None or program_present.isOffTheAirProgram():
                            self.live_stream.setStatus('Offline', 'この時間は放送を休止しています。(E-04F)')
                        else:
                            self.live_stream.setStatus('Offline', 'チューナーからの放送波の受信に失敗したため、エンコードを開始できません。(E-04F)')
                    elif 'Conversion failed!' in line:
                        # 捕捉されないエラー
                        ## エンコーダーの再起動で復帰できる可能性があるので、エンコードタスクを再起動する
                        result = self.live_stream.setStatus('Restart', 'エンコード中に予期しないエラーが発生しました。エンコードタスクを再起動しています… (ER-01F)')
                        # 直近 50 件のログを表示
                        if result is True:
                            for log in lines[-51:-1]:
                                logging.warning(log)
                ## HWEncC
                else:
                    if 'error finding stream information.' in line:
                        # 何らかの要因で tsreadex から放送波が受信できなかったことによるエラーのため、エンコーダーの再起動は行わない
                        ## 番組名に「放送休止」などが入っていれば停波によるものとみなし、そうでないなら放送波の受信に失敗したものとする
                        if program_present is None or program_present.isOffTheAirProgram():
                            self.live_stream.setStatus('Offline', 'この時間は放送を休止しています。(E-05H)')
                        else:
                            self.live_stream.setStatus('Offline', 'チューナーからの放送波の受信に失敗したため、エンコードを開始できません。(E-05H)')
                    elif ENCODER_TYPE == 'NVEncC' and 'due to the NVIDIA\'s driver limitation.' in line:
                        # NVEncC で、同時にエンコードできるセッション数 (Geforceだと5つ) を全て使い果たしている時のエラー
                        self.live_stream.setStatus('Offline', 'NVENC のエンコードセッションが不足しているため、エンコードを開始できません。(E-06HN)')
                    elif ENCODER_TYPE == 'QSVEncC' and ('unable to decode by qsv.' in line or 'No device found for QSV encoding!' in line):
                        # QSVEncC 非対応の環境
                        self.live_stream.setStatus('Offline', 'お使いの PC 環境は QSVEncC エンコーダーに対応していません。(E-07HQ)')
                    elif ENCODER_TYPE == 'QSVEncC' and 'iHD_drv_video.so init failed' in line:
                        # QSVEncC 非対応の環境 (Linux かつ第5世代以前の Intel CPU)
                        self.live_stream.setStatus('Offline', 'お使いの PC 環境は Linux 版 QSVEncC エンコーダーに対応していません。第5世代以前の古い CPU をお使いの可能性があります。(E-08HQ)')
                    elif ENCODER_TYPE == 'NVEncC' and 'CUDA not available.' in line:
                        # NVEncC 非対応の環境
                        self.live_stream.setStatus('Offline', 'お使いの PC 環境は NVEncC エンコーダーに対応していません。(E-09HN)')
                    elif ENCODER_TYPE == 'VCEEncC' and \
                        ('Failed to initalize VCE factory:' in line or 'Assertion failed:Init() failed to vkCreateInstance' in line):
                        # VCEEncC 非対応の環境
                        self.live_stream.setStatus('Offline', 'お使いの PC 環境は VCEEncC エンコーダーに対応していません。(E-10HV)')
                    elif 'Consider increasing the value for the --input-analyze and/or --input-probesize!' in line:
                        # --input-probesize or --input-analyze の期間内に入力ストリームの解析が終わらなかった
                        ## エンコーダーの再起動で復帰できる可能性があるので、エンコードタスクを再起動する
                        self.live_stream.setStatus('Restart', '入力ストリームの解析に失敗しました。エンコードタスクを再起動しています… (ER-02H)')
                    elif 'finished with error!' in line:
                        # 捕捉されないエラー
                        ## Controller 非同期タスク側で完全にエンコーダープロセスが落ちたタイミングで HEVC 非対応かなどを判断しているため、
                        ## ここで 0.5 秒待機してから実行する
                        await asyncio.sleep(0.5)
                        ## エンコーダーの再起動で復帰できる可能性があるので、エンコードタスクを再起動する
                        result = self.live_stream.setStatus('Restart', 'エンコード中に予期しないエラーが発生しました。エンコードタスクを再起動しています… (ER-03H)')
                        # 直近 150 件のログを表示
                        if result is True:
                            for log in lines[-151:-1]:
                                logging.warning(log)

                # エンコードタスクが終了しているか既にエンコーダープロセスが終了していたら、タスクを終了
                if is_running is False or tsreadex.returncode is not None or encoder.returncode is not None:
                    break

            # タスクを終える前にエンコーダーのログファイルを閉じる
            if CONFIG.general.debug_encoder is True and encoder_log is not None:
                await encoder_log.close()

        # タスクを非同期で実行
        background_tasks.add(asyncio.create_task(EncoderObServer()))

        # ***** エンコードタスク全体の制御 *****

        async def Controller() -> None:

            # 1つ上のスコープ (Enclosing Scope) の変数を書き替えるために必要
            # ref: https://excel-ubara.com/python/python014.html#sec04
            nonlocal lines, program_present

            while True:

                # ライブストリームのステータスを取得
                live_stream_status = self.live_stream.getStatus()

                # 現在放送中の番組が終了した際に program_present に保存している現在の番組情報を新しいものに更新する
                # TODO: 番組情報のない時間帯から番組情報のある時間帯に移行する場合の処理が考慮されていない
                if program_present is not None and time.time() > program_present.end_time.timestamp():

                    # 新しい現在放送中の番組情報を取得する
                    program_following = (await channel.getCurrentAndNextProgram())[0]
                    if program_following is not None:

                        # 現在の番組のタイトルをログに出力
                        ## TODO: 番組の解像度が変わった際にエンコーダーがクラッシュorフリーズする可能性があるが、
                        ## その場合はここでエンコードタスクを再起動させる必要があるかも
                        logging.info(f'[Live: {self.live_stream.live_stream_id}] Title: {program_following.title}')

                    program_present = program_following
                    del program_following

                # 現在 ONAir でかつクライアント数が 0 なら Idling（アイドリング状態）に移行
                if live_stream_status.status == 'ONAir' and live_stream_status.client_count == 0:
                    self.live_stream.setStatus('Idling', 'ライブストリームは Idling です。')

                # 現在 Idling でかつ最終更新から max_alive_time 秒以上経っていたらエンコーダーを終了し、Offline 状態に移行
                if ((live_stream_status.status == 'Idling') and
                    (time.time() - live_stream_status.updated_at > CONFIG.tv.max_alive_time)):
                    self.live_stream.setStatus('Offline', 'ライブストリームは Offline です。')

                # ***** 異常処理 (エンコードタスク再起動による回復が不可能) *****

                # 前回チューナーからの放送波 TS を読み取ってから TUNER_TS_READ_TIMEOUT 秒以上経過していたら、
                # 停波中もしくはチューナーからの放送波 TS の送信が停止したと判断して Offline に移行
                async with tuner_ts_read_at_lock:
                    if (time.monotonic() - tuner_ts_read_at) > self.TUNER_TS_READ_TIMEOUT:

                        # 番組名に「放送休止」などが入っていれば停波の可能性が高い
                        if program_present is None or program_present.isOffTheAirProgram():
                            self.live_stream.setStatus('Offline', 'この時間は放送を休止しています。(E-11)')

                        # それ以外は受信エラーとする
                        else:
                            self.live_stream.setStatus('Offline', 'チューナーからの放送波の受信がタイムアウトしました。チューナー側に何らかの問題があるかもしれません。(E-11)')

                # Mirakurun の Service Stream API からエラーが返された場合
                if BACKEND_TYPE == 'Mirakurun' and response is not None and response.status != 200:
                    # レスポンスヘッダーの server が mirakc であれば mirakc と判定できる
                    if ('server' in response.headers) and ('mirakc' in response.headers['server']):
                        mirakurun_or_mirakc = 'mirakc'
                    else:
                        mirakurun_or_mirakc = 'Mirakurun'
                    # Offline にしてエンコードタスクを停止する
                    ## mirakc はなぜかチューナー不足時に 503 ではなく 404 を返すことがある (バグ?)
                    if response.status == 503 or (response.status == 404 and mirakurun_or_mirakc == 'mirakc'):
                        self.live_stream.setStatus('Offline', 'チューナーの起動に失敗しました。空きチューナーが不足している可能性があります。(E-12M)')
                    elif response.status == 404:
                        self.live_stream.setStatus('Offline', f'現在このチャンネルは受信できません。{mirakurun_or_mirakc} 側に問題があるかもしれません。(HTTP Error {response.status}) (E-12M)')
                    else:
                        self.live_stream.setStatus('Offline', f'チューナーで不明なエラーが発生しました。{mirakurun_or_mirakc} 側に問題があるかもしれません。(HTTP Error {response.status}) (E-12M)')
                    break

                # ***** 異常処理 (エンコードタスク再起動による回復が可能) *****

                # 現在 Standby でかつストリームデータの最終書き込み時刻から
                # ENCODER_TS_READ_TIMEOUT_STANDBY 秒以上が経過しているなら、エンコーダーがフリーズしたものとみなす
                # 現在 ONAir でかつストリームデータの最終書き込み時刻から
                # ENCODER_TS_READ_TIMEOUT_ONAIR 秒以上が経過している場合も、エンコーダーがフリーズしたものとみなす
                ## 何らかの理由でエンコードが途中で停止した場合、live_stream.write() が実行されなくなることを利用している
                encoder_ts_read_timeout_onair = \
                    self.ENCODER_TS_READ_TIMEOUT_ONAIR_VCEENCC if ENCODER_TYPE == 'VCEEncC' else self.ENCODER_TS_READ_TIMEOUT_ONAIR
                stream_data_last_write_time = time.time() - self.live_stream.getStreamDataWrittenAt()
                if ((live_stream_status.status == 'Standby' and stream_data_last_write_time > self.ENCODER_TS_READ_TIMEOUT_STANDBY) or
                    (live_stream_status.status == 'ONAir' and stream_data_last_write_time > encoder_ts_read_timeout_onair)):

                    # 番組名に「放送休止」などが入っている場合、チューナーから出力された放送波 TS に映像/音声ストリームが
                    # 含まれていない可能性が高いので、ここでエンコードタスクを停止する
                    ## 映像/音声ストリームが含まれていない場合は当然ながらエンコーダーはフリーズする
                    if program_present is None or program_present.isOffTheAirProgram():
                        self.live_stream.setStatus('Offline', 'この時間は放送を休止しています。(E-13)')

                    # それ以外なら、エンコーダーの再起動で復帰できる可能性があるのでエンコードタスクを再起動する
                    else:

                        # できるだけエンコーダーのエラーメッセージを拾ってログを出力してから終了したいので、1秒間実行を待機する
                        await asyncio.sleep(1)

                        # エンコードタスクを再起動
                        result = self.live_stream.setStatus('Restart', 'エンコードが途中で停止しました。エンコードタスクを再起動しています… (ER-04)')

                        # エンコーダーのログを表示 (FFmpeg は最後の50行、HWEncC は最後の150行を表示)
                        if result is True:
                            if ENCODER_TYPE == 'FFmpeg':
                                for log in lines[-51:-1]:
                                    logging.warning(log)
                            else:
                                for log in lines[-151:-1]:
                                    logging.warning(log)

                # チューナーとの接続が切断された場合
                ## ref: https://stackoverflow.com/a/45251241/17124142
                if ((BACKEND_TYPE == 'Mirakurun' and response is not None and response.closed is True) or
                    (BACKEND_TYPE == 'EDCB' and self.live_stream.tuner is not None and self.live_stream.tuner.isDisconnected() is True)):

                    # エンコードタスクを再起動
                    self.live_stream.setStatus('Restart', 'チューナーとの接続が切断されました。エンコードタスクを再起動しています… (ER-05)')

                # エンコーダーが意図せず終了した場合
                if encoder.returncode is not None:

                    # 複数 GPU が搭載されていてかつ片方のみ H.265/HEVC でのエンコードに対応している環境も考えられるので、
                    # H.265/HEVC でのエンコードに非対応かは実際にエンコーダーが落ちた後に確認する
                    # もし H.265/HEVC 非対応なのが原因で落ちていた場合は復帰の見込みはないので、エンコードタスクを停止する
                    # 基本的にこれらのエラーでリトライが発生することはないので、初回のみチェックする (偽陽性を減らす意味合いもある)
                    if self._retry_count == 0:
                        for line in lines:
                            # QSVEncC: H.265/HEVC でのエンコードに非対応の環境
                            if ENCODER_TYPE == 'QSVEncC' and 'HEVC encoding is not supported on current platform.' in line:
                                self.live_stream.setStatus('Offline', 'お使いの Intel GPU は H.265/HEVC でのエンコードに対応していません。(E-14HQ)')
                                break
                            # NVEncC: H.265/HEVC でのエンコードに非対応の環境
                            elif ENCODER_TYPE == 'NVEncC' and 'does not support H.265/HEVC encoding.' in line:
                                # 他の行に available for encode. という文字列が含まれている場合は除外
                                available_for_encode = False
                                for line2 in lines:
                                    if 'available for encode.' in line2:
                                        available_for_encode = True
                                        break
                                if not available_for_encode:
                                    self.live_stream.setStatus('Offline', 'お使いの NVIDIA GPU は H.265/HEVC でのエンコードに対応していません。(E-15HN)')
                                    break
                            # VCEEncC: H.265/HEVC でのエンコードに非対応の環境
                            elif ENCODER_TYPE == 'VCEEncC' and 'HW Acceleration of H.265/HEVC is not supported on this platform.' in line:
                                self.live_stream.setStatus('Offline', 'お使いの AMD GPU は H.265/HEVC でのエンコードに対応していません。(E-16HV)')
                                break

                    # それ以外なら、エンコーダーの再起動で復帰できる可能性があるのでエンコードタスクを再起動する
                    if self.live_stream.getStatus().status == 'Offline':

                        # エンコードタスクを再起動
                        result = self.live_stream.setStatus('Restart', 'エンコーダーが強制終了されました。エンコードタスクを再起動しています… (ER-06)')

                        # エンコーダーのログを表示 (FFmpeg は最後の50行、HWEncC は最後の150行を表示)
                        if result is True:
                            if ENCODER_TYPE == 'FFmpeg':
                                for log in lines[-51:-1]:
                                    logging.warning(log)
                            else:
                                for log in lines[-151:-1]:
                                    logging.warning(log)

                # この時点で最新のライブストリームのステータスが Offline か Restart に変更されていたら、エンコードタスクの終了処理に移る
                live_stream_status = self.live_stream.getStatus()  # 更新されているかもしれないので再取得
                if live_stream_status.status == 'Offline' or live_stream_status.status == 'Restart':
                    break

                # ビジーにならないように 0.1 秒待機
                await asyncio.sleep(0.1)

        # エンコードタスクの終了を待つ
        await Controller()

        # ***** エンコードタスクの終了処理 *****

        # 稼働中フラグをオフにし、Reader・Writer・SubWriter・EncoderObServer のすべての非同期タスクを終了させる
        is_running = False

        # 明示的にエンコーダープロセスを終了する
        ## 何らかの理由で既に終了している場合は何もしない
        try:
            tsreadex.kill()
            encoder.kill()
        except Exception:
            pass

        # すべての視聴中クライアントのライブストリームへの接続を切断する
        self.live_stream.disconnectAll()

        # PSI/SI データアーカイバーを終了・破棄する
        if self.live_stream.psi_data_archiver is not None:
            self.live_stream.psi_data_archiver.destroy()
            self.live_stream.psi_data_archiver = None

        # エンコードタスクを再起動する（エンコーダーの再起動が必要な場合）
        if self.live_stream.getStatus().status == 'Restart':

            # チューナーをアンロックする (EDCB バックエンドのみ)
            ## 新しいエンコードタスクが今回立ち上げたチューナーを再利用できるようにする
            ## エンコーダーの再起動が必要なだけでチューナー自体はそのまま使えるし、わざわざ閉じてからもう一度開くのは無駄
            if BACKEND_TYPE == 'EDCB' and self.live_stream.tuner is not None:
                self.live_stream.tuner.unlock()

            # 再起動回数が最大再起動回数に達していなければ、再起動する
            if self._retry_count < self.MAX_RETRY_COUNT:
                self._retry_count += 1  # カウントを増やす
                await asyncio.sleep(0.1)  # 少し待つ
                background_tasks.add(asyncio.create_task(self.run()))  # 新しいタスクを立ち上げる

            # 最大再起動回数を使い果たしたので、Offline にする
            else:

                # Offline に設定
                if program_present is None or program_present.is_free is True:
                    # 無料番組
                    self.live_stream.setStatus('Offline', 'ライブストリームの再起動に失敗しました。(E-17)')
                else:
                    # 有料番組（契約されていないことが原因の可能性が高いため、そのように表示する）
                    self.live_stream.setStatus('Offline', 'ライブストリームの再起動に失敗しました。契約されていないため視聴できません。(E-17)')

                # チューナーを終了する (EDCB バックエンドのみ)
                ## tuner.close() した時点でそのチューナーインスタンスは意味をなさなくなるので、LiveStream インスタンスのプロパティからも削除する
                if BACKEND_TYPE == 'EDCB' and self.live_stream.tuner is not None:
                    await self.live_stream.tuner.close()
                    self.live_stream.tuner = None

        # 通常終了
        else:

            # EDCB バックエンドのみ
            if BACKEND_TYPE == 'EDCB' and self.live_stream.tuner is not None:

                # チャンネル切り替え時にチューナーが再利用されるように、3秒ほど待つ
                # 3秒間の間にチューナーの制御権限が新しいエンコードタスクに委譲されれば、下記の通り実際にチューナーが閉じられることはない
                await asyncio.sleep(3)

                # チューナーを終了する（まだ制御を他のチューナーインスタンスに委譲していない場合）
                # Idling に移行しアンロック状態になっている間にチューナーが再利用された場合、制御権限をもう持っていないため実際には何も起こらない
                ## tuner.close() した時点でそのチューナーインスタンスは意味をなさなくなるので、LiveStream インスタンスのプロパティからも削除する
                await self.live_stream.tuner.close()
                self.live_stream.tuner = None

        # 強制的にガベージコレクションを実行する
        gc.collect()<|MERGE_RESOLUTION|>--- conflicted
+++ resolved
@@ -101,44 +101,12 @@
         if network_id == 0x000B or network_id == 0x000C:
             return True
 
-        #BS4K,CS4K
-        if (network_id == 11) or (network_id == 12):
-            return True
-
-        return False
-
-    def is4KChannel(self, network_id: int, service_id: int) -> bool:
-        """
-        ネットワーク ID とサービス ID から、そのチャンネルでフル HD 放送が行われているかを返す
-        放送波の PSI/SI から映像の横解像度を取得する手段がないので、現状 ID 決め打ちになっている
-        ref: https://twitter.com/highwaymovies/status/1201282179390562305
-        ref: https://twitter.com/fkcb222/status/1630877111677485056
-        ref: https://scrapbox.io/ci7lus/%E5%9C%B0%E4%B8%8A%E6%B3%A2%E3%81%AA%E3%81%AE%E3%81%ABFHD%E3%81%AE%E6%94%BE%E9%80%81%E5%B1%80%E6%83%85%E5%A0%B1
-
-        Args:
-            network_id (int): ネットワーク ID
-            service_id (int): サービス ID
-
-        Returns:
-            bool: フル HD 放送が行われているチャンネルかどうか
-        """
-
-        #BS4K,CS4K
-        if (network_id == 11) or (network_id == 12):
-            return True
-
         return False
 
     def buildFFmpegOptions(self,
         quality: QUALITY_TYPES,
-<<<<<<< HEAD
         channel_type: Literal['GR', 'BS', 'CS', 'CATV', 'SKY', 'BS4K'],
         is_fullhd_channel: bool,
-=======
-        is_4K_channel: bool = False,
-        is_fullhd_channel: bool = False,
-        is_sphd_channel: bool = False,
->>>>>>> a645a11e
     ) -> list[str]:
         """
         FFmpeg に渡すオプションを組み立てる
@@ -164,7 +132,7 @@
 
         # 入力
         ## -analyzeduration をつけることで、ストリームの分析時間を短縮できる
-        if is_4K_channel is True:
+        if channel_type == 'BS4K':
             options.append(f'-f mmttlv -analyzeduration {analyzeduration} -hwaccel qsv -hwaccel_output_format qsv -init_hw_device vulkan=vk:0 -filter_hw_device vk -i pipe:0')
         else:
             options.append(f'-f mpegts -analyzeduration {analyzeduration} -hwaccel qsv -hwaccel_output_format qsv -init_hw_device vulkan=vk:0 -filter_hw_device vk -i pipe:0')
@@ -209,30 +177,25 @@
             ## H.265/HEVC では高圧縮化のため、最大 GOP 長を長くする
             gop_length_second = self.GOP_LENGTH_SECONDS_H265
 
-<<<<<<< HEAD
         ## BS4K は 60p (プログレッシブ) で放送されているので、インターレース解除を行わず 60fps でエンコードする
         if channel_type == "BS4K":
-            options.append(f'-vf scale={video_width}:{video_height}')
-            options.append(f'-r 60000/1001 -g {int(gop_length_second * 60)}')
+            ## インターレース解除 (60i → 60p (フレームレート: 60fps))
+            if QUALITY[quality].is_60fps is True:
+                options.append(f'-vf vpp_qsv=deinterlace=0:w={video_width}:h={video_height}:framerate=60000/1001:format=nv12')
+                #options.append(f'-r 60000/1001 -g {int(gop_length_second * 60)}')
+            ## インターレース解除 (60i → 30p (フレームレート: 30fps))
+            else:
+                options.append(f'-vf vpp_qsv=deinterlace=0:w={video_width}:h={video_height}:framerate=30000/1001:format=nv12')
+                #options.append(f'-r 30000/1001 -g {int(gop_length_second * 30)}')
         else:
             ## インターレース解除 (60i → 60p (フレームレート: 60fps))
             if QUALITY[quality].is_60fps is True:
-                options.append(f'-vf yadif=mode=1:parity=-1:deint=1,scale={video_width}:{video_height}')
-                options.append(f'-r 60000/1001 -g {int(gop_length_second * 60)}')
+                options.append(f'-vf vpp_qsv=deinterlace=2:w={video_width}:h={video_height}:framerate=60000/1001:format=nv12')
+                #options.append(f'-r 60000/1001 -g {int(gop_length_second * 60)}')
             ## インターレース解除 (60i → 30p (フレームレート: 30fps))
             else:
-                options.append(f'-vf yadif=mode=0:parity=-1:deint=1,scale={video_width}:{video_height}')
-                options.append(f'-r 30000/1001 -g {int(gop_length_second * 30)}')
-=======
-        ## インターレース解除 (60i → 60p (フレームレート: 60fps))
-        if QUALITY[quality].is_60fps is True:
-            options.append(f'-vf vpp_qsv=deinterlace=2:w={video_width}:h={video_height}:framerate=60000/1001:format=nv12')
-            #options.append(f'-r 60000/1001 -g {int(gop_length_second * 60)}')
-        ## インターレース解除 (60i → 30p (フレームレート: 30fps))
-        else:
-            options.append(f'-vf vpp_qsv=deinterlace=2:w={video_width}:h={video_height}:framerate=30000/1001:format=nv12')
-            #options.append(f'-r 30000/1001 -g {int(gop_length_second * 30)}')
->>>>>>> a645a11e
+                options.append(f'-vf vpp_qsv=deinterlace=2:w={video_width}:h={video_height}:framerate=30000/1001:format=nv12')
+                #options.append(f'-r 30000/1001 -g {int(gop_length_second * 30)}')
 
         # 音声
         ## 音声が 5.1ch かどうかに関わらず、ステレオにダウンミックスする
@@ -298,14 +261,8 @@
     def buildHWEncCOptions(self,
         quality: QUALITY_TYPES,
         encoder_type: Literal['QSVEncC', 'NVEncC', 'VCEEncC', 'rkmppenc'],
-<<<<<<< HEAD
         channel_type: Literal['GR', 'BS', 'CS', 'CATV', 'SKY', 'BS4K'],
         is_fullhd_channel: bool,
-=======
-        is_4K_channel: bool = False,
-        is_fullhd_channel: bool = False,
-        is_sphd_channel: bool = False,
->>>>>>> a645a11e
     ) -> list[str]:
         """
         QSVEncC・NVEncC・VCEEncC・rkmppenc (便宜上 HWEncC と総称) に渡すオプションを組み立てる
@@ -335,16 +292,10 @@
         # 入力
         ## --input-probesize, --input-analyze をつけることで、ストリームの分析時間を短縮できる
         ## 両方つけるのが重要で、--input-analyze だけだとエンコーダーがフリーズすることがある
-<<<<<<< HEAD
-        ## BS4K では --fps を指定しない
-        input_fps = '' if channel_type == 'BS4K' else '--fps 30000/1001'
-        options.append(f'--input-format mpegts {input_fps} --input-probesize {input_probesize}K --input-analyze {input_analyze} --input -')
-=======
-        if is_4K_channel is True:
-            options.append(f'--input-format mmttlv --fps 60000/1001 --input-probesize {input_probesize}K --input-analyze {input_analyze} --input -')
+        if channel_type == 'BS4K'
+            options.append(f'--input-format mmttlv --input-probesize {input_probesize}K --input-analyze {input_analyze} --input -')
         else:
             options.append(f'--input-format mpegts --fps 30000/1001 --input-probesize {input_probesize}K --input-analyze {input_analyze} --input -')
->>>>>>> a645a11e
         ## VCEEncC の HW デコーダーはエラー耐性が低く TS を扱う用途では不安定なので、SW デコーダーを利用する
         if encoder_type == 'VCEEncC':
             options.append('--avsw')
@@ -495,7 +446,6 @@
         BACKEND_TYPE: Literal['EDCB', 'Mirakurun'] = 'Mirakurun' if CONFIG.general.always_receive_tv_from_mirakurun is True else CONFIG.general.backend
         assert BACKEND_TYPE == 'Mirakurun', 'This method is only for Mirakurun backend.'
 
-<<<<<<< HEAD
         # Mirakurun / mirakc は通常チャンネルタイプが GR, BS, CS, SKY しかないので、
         # フォールバックとして BS4K を BS に、CATV を CS に変換する
         fallback_channel_type = channel_type
@@ -503,11 +453,6 @@
             fallback_channel_type = 'BS'
         elif channel_type == 'CATV':
             fallback_channel_type = 'CS'
-=======
-        # Mirakurun / mirakc はチャンネルタイプが GR, BS, CS, SKY しかないので、BS4K を BS に、CATV を CS に変換する
-        # channel_type = 'BS' if channel_type == 'BS4K' else channel_type
-        channel_type = 'CS' if channel_type == 'CATV' else channel_type
->>>>>>> a645a11e
 
         mirakurun_or_mirakc = 'Mirakurun'
         async with HTTPX_CLIENT() as client:
@@ -657,7 +602,6 @@
 
         # フル HD 放送が行われているチャンネルかを取得
         is_fullhd_channel = self.isFullHDChannel(channel.network_id, channel.service_id)
-        is_4k_channel = self.is4KChannel(channel.network_id, channel.service_id)
 
         ## ラジオチャンネルでは HW エンコードの意味がないため、FFmpeg に固定する
         if channel.is_radiochannel is True:
@@ -671,15 +615,11 @@
             if channel.is_radiochannel is True:
                 encoder_options = self.buildFFmpegOptionsForRadio()
             else:
-<<<<<<< HEAD
                 encoder_options = self.buildFFmpegOptions(self.live_stream.quality, channel.type, is_fullhd_channel)
-=======
-                encoder_options = self.buildFFmpegOptions(self.live_stream.quality, is_4k_channel, is_fullhd_channel, channel.type == 'SKY')
->>>>>>> a645a11e
             logging.info(f'[Live: {self.live_stream.live_stream_id}] FFmpeg Commands:\nffmpeg {" ".join(encoder_options)}')
 
             # エンコーダープロセスを非同期で作成・実行
-            if (channel.network_id == 11) or (channel.network_id == 12):
+            if channel.type == 'BS4K':
                 encoder = await asyncio.subprocess.create_subprocess_exec(
                     *[LIBRARY_PATH['FFmpeg'], *encoder_options],
                     stdin = asyncio.subprocess.PIPE,  # ストリーム入力
@@ -698,15 +638,11 @@
         else:
 
             # オプションを取得
-<<<<<<< HEAD
             encoder_options = self.buildHWEncCOptions(self.live_stream.quality, ENCODER_TYPE, channel.type, is_fullhd_channel)
-=======
-            encoder_options = self.buildHWEncCOptions(self.live_stream.quality, ENCODER_TYPE, is_4k_channel, is_fullhd_channel, channel.type == 'SKY')
->>>>>>> a645a11e
             logging.info(f'[Live: {self.live_stream.live_stream_id}] {ENCODER_TYPE} Commands:\n{ENCODER_TYPE} {" ".join(encoder_options)}')
 
             # エンコーダープロセスを非同期で作成・実行
-            if (channel.network_id == 11) or (channel.network_id == 12):
+            if channel.type == 'BS4K':
                 encoder = await asyncio.subprocess.create_subprocess_exec(
                     *[LIBRARY_PATH[ENCODER_TYPE], *encoder_options],
                     stdin = asyncio.subprocess.PIPE,  # tsreadex からの入力
@@ -877,8 +813,8 @@
             assert stream_reader is not None
             stream_iterator = GetIterator(stream_reader)
 
-            # EDCB / Mirakurun から受信した放送波を随時 tsreadex の入力に書き込む
-            if (channel.network_id == 11) or (channel.network_id == 12):
+            # EDCB / Mirakurun から受信した放送波をBS4Kのみ横流し
+            if channel.type == 'BS4K':
                 try:
                     async for chunk in stream_iterator:
     
@@ -905,7 +841,8 @@
                             break
                 except OSError:
                     pass
-                    
+ 
+            # EDCB / Mirakurun から受信した放送波を随時 tsreadex の入力に書き込む                   
             else:
                 try:
                     async for chunk in stream_iterator:
