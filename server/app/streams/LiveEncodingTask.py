--- conflicted
+++ resolved
@@ -189,30 +189,19 @@
             ## H.265/HEVC では高圧縮化のため、最大 GOP 長を長くする
             gop_length_second = self.GOP_LENGTH_SECONDS_H265
 
-<<<<<<< HEAD
         ## BS4K は 60p (プログレッシブ) で放送されているので、インターレース解除を行わず 60fps でエンコードする
         if channel_type == "BS4K":
-            options.append(f'-vf scale={video_width}:{video_height}')
-            options.append(f'-r 60000/1001 -g {int(gop_length_second * 60)}')
+            options.append(f'-vf vpp_qsv=deinterlace=0:w={video_width}:h={video_height}:framerate=60000/1001')
+            #options.append(f'-r 60000/1001 -g {int(gop_length_second * 60)}')
         else:
             ## インターレース解除 (60i → 60p (フレームレート: 60fps))
             if QUALITY[quality].is_60fps is True:
-                options.append(f'-vf yadif=mode=1:parity=-1:deint=1,scale={video_width}:{video_height}')
-                options.append(f'-r 60000/1001 -g {int(gop_length_second * 60)}')
+                options.append(f'-vf vpp_qsv=deinterlace=2:w={video_width}:h={video_height}:framerate=60000/1001')
+                #options.append(f'-r 60000/1001 -g {int(gop_length_second * 60)}')
             ## インターレース解除 (60i → 30p (フレームレート: 30fps))
             else:
-                options.append(f'-vf yadif=mode=0:parity=-1:deint=1,scale={video_width}:{video_height}')
-                options.append(f'-r 30000/1001 -g {int(gop_length_second * 30)}')
-=======
-        ## インターレース解除 (60i → 60p (フレームレート: 60fps))
-        if QUALITY[quality].is_60fps is True:
-            options.append(f'-vf vpp_qsv=deinterlace=2:w={video_width}:h={video_height}:framerate=60000/1001')
-            #options.append(f'-r 60000/1001 -g {int(gop_length_second * 60)}')
-        ## インターレース解除 (60i → 30p (フレームレート: 30fps))
-        else:
-            options.append(f'-vf vpp_qsv=deinterlace=2:w={video_width}:h={video_height}:framerate=30000/1001')
-            #options.append(f'-r 30000/1001 -g {int(gop_length_second * 30)}')
->>>>>>> 93450c71
+                options.append(f'-vf vpp_qsv=deinterlace=2:w={video_width}:h={video_height}:framerate=30000/1001')
+                #options.append(f'-r 30000/1001 -g {int(gop_length_second * 30)}')
 
         # 音声
         ## 音声が 5.1ch かどうかに関わらず、ステレオにダウンミックスする
@@ -465,19 +454,14 @@
         BACKEND_TYPE: Literal['EDCB', 'Mirakurun'] = 'Mirakurun' if CONFIG.general.always_receive_tv_from_mirakurun is True else CONFIG.general.backend
         assert BACKEND_TYPE == 'Mirakurun', 'This method is only for Mirakurun backend.'
 
-<<<<<<< HEAD
         # Mirakurun / mirakc は通常チャンネルタイプが GR, BS, CS, SKY しかないので、
         # フォールバックとして BS4K を BS に、CATV を CS に変換する
         fallback_channel_type = channel_type
-        if channel_type == 'BS4K':
-            fallback_channel_type = 'BS'
-        elif channel_type == 'CATV':
+        #if channel_type == 'BS4K':
+        #    fallback_channel_type = 'BS'
+        #el
+        if channel_type == 'CATV':
             fallback_channel_type = 'CS'
-=======
-        # Mirakurun / mirakc はチャンネルタイプが GR, BS, CS, SKY しかないので、BS4K を BS に、CATV を CS に変換する
-        # channel_type = 'BS' if channel_type == 'BS4K' else channel_type
-        channel_type = 'CS' if channel_type == 'CATV' else channel_type
->>>>>>> 93450c71
 
         mirakurun_or_mirakc = 'Mirakurun'
         async with HTTPX_CLIENT() as client:
